--- conflicted
+++ resolved
@@ -165,7 +165,7 @@
     x = skdim.id.TwoNN().fit(test_high_dim)
     x = skdim.id.TwoNN(discard_fraction=0.05).fit(data)
 
-<<<<<<< HEAD
+
 def test_ph_params(data):
     x = skdim.id.PH().fit(data)
     x = skdim.id.PH(k = 1).fit(data)
@@ -182,7 +182,7 @@
     with pytest.raises(ValueError):
         skdim.id.PH(nstep = 1000, nmin = 1000).fit(data)
     
-=======
+
 def test_geomle_params(data):
     x = skdim.id_flex.GeoMle().fit(data)
     x = skdim.id_flex.GeoMle(average_steps=3).fit(data)
@@ -191,7 +191,6 @@
     x = skdim.id_flex.GeoMle(n_neighbors=3).fit(data)
 
 
->>>>>>> 9e6388ec
 def test_aspointwise(data):
     x = skdim.asPointwise(data, skdim.id.TwoNN(), n_neighbors=50)
     x = skdim.asPointwise(data, skdim.id.TwoNN(), n_neighbors=50, n_jobs=2)
