--- conflicted
+++ resolved
@@ -382,11 +382,8 @@
    '''
     
     @abstractmethod
-<<<<<<< HEAD
-    def _fit(self, X, nbhd_dict, metric):
-=======
+
     def _fit(self, X, nbhd_indices, nbhd_type, metric, radial_dists, **kwargs):
->>>>>>> 73e1ddba
         """
         Custom method to each local ID estimator, called in fit
         
@@ -417,15 +414,8 @@
         kwargs: keyword arguments, such as 'n_neighbors', or 'radius' for sklearn NearestNeighbor to infer local neighbourhoods
 
         '''
-<<<<<<< HEAD
-        if nbhd_dict is None:
-            nbhd_dict = self.get_neigh(X, nbhd_type = nbhd_type, metric = metric, n_jobs=n_jobs, **kwargs)
-        
-        self._fit(X=X, nbhd_dict=nbhd_dict, metric=metric)
-        
-=======
+
         self.fit_pw(X,y = None, nbhd_indices=nbhd_indices, nbhd_type = nbhd_type, metric = metric, comb = comb, smooth = smooth, n_jobs = n_jobs, **kwargs)
->>>>>>> 73e1ddba
         self.aggr(comb)
 
         return self
@@ -479,12 +469,9 @@
 
         Returns:
 
-<<<<<<< HEAD
-        nbhd_dict: dictionary {point_index: list of neighbour point indices}
-=======
         nbhd_indices: dictionary {point_index: list of neighbour point indices}
         dist: ndarray of shape (n_samples,) of arrays recording distance from point to neighbours          
->>>>>>> 73e1ddba
+        
         """
         neigh = NearestNeighbors(metric = metric, n_jobs = n_jobs, **kwargs)
         neigh.fit(X)
