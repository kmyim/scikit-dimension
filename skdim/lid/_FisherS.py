#
# BSD 3-Clause License
#
# Copyright (c) 2020, Jonathan Bac
# All rights reserved.
#
# Redistribution and use in source and binary forms, with or without
# modification, are permitted provided that the following conditions are met:
#
# 1. Redistributions of source code must retain the above copyright notice, this
#    list of conditions and the following disclaimer.
#
# 2. Redistributions in binary form must reproduce the above copyright notice,
#    this list of conditions and the following disclaimer in the documentation
#    and/or other materials provided with the distribution.
#
# 3. Neither the name of the copyright holder nor the names of its
#    contributors may be used to endorse or promote products derived from
#    this software without specific prior written permission.
#
# THIS SOFTWARE IS PROVIDED BY THE COPYRIGHT HOLDERS AND CONTRIBUTORS "AS IS"
# AND ANY EXPRESS OR IMPLIED WARRANTIES, INCLUDING, BUT NOT LIMITED TO, THE
# IMPLIED WARRANTIES OF MERCHANTABILITY AND FITNESS FOR A PARTICULAR PURPOSE ARE
# DISCLAIMED. IN NO EVENT SHALL THE COPYRIGHT HOLDER OR CONTRIBUTORS BE LIABLE
# FOR ANY DIRECT, INDIRECT, INCIDENTAL, SPECIAL, EXEMPLARY, OR CONSEQUENTIAL
# DAMAGES (INCLUDING, BUT NOT LIMITED TO, PROCUREMENT OF SUBSTITUTE GOODS OR
# SERVICES; LOSS OF USE, DATA, OR PROFITS; OR BUSINESS INTERRUPTION) HOWEVER
# CAUSED AND ON ANY THEORY OF LIABILITY, WHETHER IN CONTRACT, STRICT LIABILITY,
# OR TORT (INCLUDING NEGLIGENCE OR OTHERWISE) ARISING IN ANY WAY OUT OF THE USE
# OF THIS SOFTWARE, EVEN IF ADVISED OF THE POSSIBILITY OF SUCH DAMAGE.
#
from sklearn.base import BaseEstimator
from sklearn.utils.validation import check_array

import numba as nb
import numpy as np
import sklearn.decomposition as sk
from scipy.special import lambertw
from matplotlib import pyplot as plt
import warnings

warnings.filterwarnings("ignore")


class FisherS(BaseEstimator):
    """
    Local intrinsic dimension estimation using the FisherS algorithm.

    -----------
    Attributes
    conditional_number : - a positive real value used to select the top
            princinpal components. We consider only PCs with eigen values
            which are not less than the maximal eigenvalue divided by
            conditional_number Default value is 10.
    project_on_sphere :  a boolean value indicating if projecting on a
            sphere should be performed. Default value is true.
    test_alphas : 2D np.array, float
        A row vector of floats, with alpha range, the values must be given increasing
            within (0,1) interval. Default is np.arange(.6,1,.02)[None].
    produce_plots : bool, default=False
        A boolean value indicating if the standard plots need to be drawn.
    verbose : bool
        Whether to print number of retained principal components
    limit_maxdim : bool
        Whether to cap estimated maxdim to the embedding dimension

    -----------
    Returns

    n_alpha : 1D np.array, float
        Effective dimension profile as a function of alpha
    n_single : float
        A single estimate for the effective dimension 
    p_alpha : 2D np.array, float
        Distributions as a function of alpha, matrix with columns corresponding to the alpha values, and with rows corresponding to objects. 
    separable_fraction : 1D np.array, float
        Separable fraction of data points as a function of alpha
    alphas : 2D np.array, float
        Input alpha values    
    -----------
    References
    """

    def __init__(
        self,
        conditional_number=10,
        project_on_sphere=1,
        alphas=None,
        produce_plots=False,
        verbose=0,
        limit_maxdim=False,
    ):

        self.conditional_number = conditional_number
        self.project_on_sphere = project_on_sphere
        self.alphas = alphas
        self.produce_plots = produce_plots
        self.verbose = verbose
        self.limit_maxdim = limit_maxdim

    def fit(self, X, y=None):
        """A reference implementation of a fitting function.
        Parameters
        ----------
        X : {array-like}, shape (n_samples, n_features)
            The training input samples.
        y : dummy parameter to respect the sklearn API

        Returns
        -------
        self : object
            Returns self.
        """

        X = check_array(X, accept_sparse=False)
        if len(X) == 1:
            raise ValueError("Can't fit with 1 sample")
        if X.shape[1] == 1:
            raise ValueError("Can't fit with n_features = 1")
        if not np.isfinite(X).all():
            raise ValueError("X contains inf or NaN")

        # test_alphas introduced to pass sklearn checks (sklearn doesn't take arrays as default parameters)
        if self.alphas is None:
            self._alphas = np.arange(0.6, 1, 0.02)[None]

        (
            self.n_alpha_,
            self.dimension_,
            self.p_alpha_,
            self.alphas_,
            self.separable_fraction_,
            self.Xp_,
        ) = self._SeparabilityAnalysis(X)

        self.is_fitted_ = True
        # `fit` should always return `self`
        return self

    @staticmethod
    @nb.njit
    def _histc(X, bins):
        map_to_bins = np.digitize(X, bins)
        r = np.zeros((len(X[0, :]), len(bins)))
        for j in range(len(map_to_bins[0, :])):
            for i in map_to_bins[:, j]:
                r[j, i - 1] += 1
        return r

    def _preprocessing(self, X, center, dimred, whiten):
        """
        %preprocessing of the dataset
        %
        %Inputs
        %   X is n-by-d data matrix with n d-dimensional datapoints.
        %   center is boolean. True means subtraction of mean vector.
        %   dimred is boolean. True means applying of dimensionality reduction with
        %       PCA. Number of used PCs is defined by conditional_number argument.
        %   whiten is boolean. True means applying of whitenning. True whiten
        %       automatically caused true dimred.
        %   project_on_sphere is boolean. True means projecting data onto unit sphere
        %   varargin contains Name Value pairs. One possible value can be:
        %       'conditional_number' - a positive real value used to select the top
        %           principal components. We consider only PCs with eigen values
        %           which are not less than the maximal eigenvalue divided by
        %           conditional_number Default value is 10. 
        %
        %Outputs:
        %   X is preprocessed data matrix."""

        # centering
        sampleMean = np.mean(X, axis=0)
        if center:
            X = X - sampleMean
        # dimensionality reduction if requested dimensionality reduction or whitening
        if dimred or whiten:
            pca = sk.PCA()
            u = pca.fit_transform(X)
            v = pca.components_.T
            s = pca.explained_variance_
            sc = s / s[0]
            ind = np.where(sc > 1 / self.conditional_number)[0]
            X = X @ v[:, ind]
            if self.verbose:
                print(
                    "%i components are retained using conditional_number=%2.2f"
                    % (len(ind), self.conditional_number)
                )

        # whitening
        if whiten:
            X = u[:, ind]
            st = np.std(X, axis=0, ddof=1)
            X = X / st
        # #project on sphere (scale each vector to unit length)
        if self.project_on_sphere:
            st = np.sqrt(np.sum(X ** 2, axis=1))
            st = np.array([st]).T
            X = X / st

        return X

    @staticmethod
    def _probability_inseparable_sphere(alphas, n):
        """ 
        %probability_inseparable_sphere calculate theoretical probability for point
        %to be inseparable for dimension n
        %
        %Inputs:
        %   alphas is 1-by-d vector of possible alphas. Must be row vector or scalar
        %   n is c-by-1 vector of dimnesions. Must be column vector or scalar.
        %
        %Outputs:
        %   p is c-by-d matrix of probabilities."""
        p = np.power((1 - np.power(alphas, 2)), (n - 1) / 2) / (
            alphas * np.sqrt(2 * np.pi * n)
        )
        return p

    #    def _checkSeparability(self, xy):
    #        dxy = np.diag(xy)
    #        sm = (xy/dxy).T
    #        sm = sm - np.diag(np.diag(sm))
    #        sm = sm > self._alphas
    #        py = sum(sm.T)
    #        py = py/len(py[0, :])
    #        separ_fraction = sum(py == 0)/len(py[0, :])
    #
    #        return separ_fraction, py

    def _checkSeparabilityMultipleAlpha(self, data):
        """%checkSeparabilityMultipleAlpha calculate fraction of points inseparable
        %for each alpha and fraction of points which are inseparable from each
        %point for different alpha.
        %
        %Inputs:
        %   data is data matrix to calculate separability. Each row contains one
        %       data point.
        %   alphas is array of alphas to test separability.
        %
        %Outputs:
        %   separ_fraction fraction of points inseparable from at least one point.
        %       Fraction is calculated for each alpha.
        %   py is n-by-m matrix. py(i,j) is fraction of points which are
        %       inseparable from point data(i, :) for alphas(j)."""

        # Number of points per 1 loop. 20k assumes approx 3.2GB
        nP = 2000

        alphas = self._alphas
        # Normalize alphas
        if len(alphas[:, 0]) > 1:
            alphas = alphas.T
        addedone = 0
        if max(self._alphas[0, :]) < 1:
            alphas = np.array([np.append(alphas, 1)])
            addedone = 1

        alphas = np.concatenate([[float("-inf")], alphas[0, :], [float("inf")]])

        n = len(data)
        counts = np.zeros((n, len(alphas)))
        leng = np.zeros((n, 1))
        for k in range(0, n, nP):
            # print('Chunk +{}'.format(k))
            e = k + nP
            if e > n:
                e = n
            # Calculate diagonal part, divide each row by diagonal element
            xy = data[k:e, :] @ data[k:e, :].T
            leng[k:e] = np.diag(xy)[:, None]
            xy = xy - np.diag(leng[k:e].squeeze())
            xy = xy / leng[k:e]
            counts[k:e, :] = counts[k:e, :] + self._histc(xy.T, alphas)
            # Calculate nondiagonal part
            for kk in range(0, n, nP):
                # Ignore diagonal part
                if k == kk:
                    continue
                ee = kk + nP
                if ee > n:
                    ee = n

                xy = data[k:e, :] @ data[kk:ee, :].T
                xy = xy / leng[k:e]
                counts[k:e, :] = counts[k:e, :] + self._histc(xy.T, alphas)

        # Calculate cumulative sum
        counts = np.cumsum(counts[:, ::-1], axis=1)[:, ::-1]

        # print(counts)

        py = counts / (n)
        py = py.T
        if addedone:
            py = py[1:-2, :]
        else:
            py = py[1:-1, :]

        separ_fraction = sum(py == 0) / len(py[0, :])

        return separ_fraction, py

    def _dimension_uniform_sphere(self, py):
        """
        %Gives an estimation of the dimension of uniformly sampled n-sphere
        %corresponding to the average probability of being inseparable and a margin
        %value 
        %
        %Inputs:
        %   py - average fraction of data points which are INseparable.
        %   alphas - set of values (margins), must be in the range (0;1)
        % It is assumed that the length of py and alpha vectors must be of the
        % same.
        %
        %Outputs:
        %   n - effective dimension profile as a function of alpha
        %   n_single_estimate - a single estimate for the effective dimension 
        %   alfa_single_estimate is alpha for n_single_estimate.
        """

        if len(py) != len(self._alphas[0, :]):
            raise ValueError(
                "length of py (%i) and alpha (%i) does not match"
                % (len(py), len(self._alphas[0, :]))
            )

        if np.sum(self._alphas <= 0) > 0 or np.sum(self._alphas >= 1) > 0:
            raise ValueError(
                [
                    '"Alphas" must be a real vector, with alpha range, the values must be within (0,1) interval'
                ]
            )

        # Calculate dimension for each alpha
        n = np.zeros((len(self._alphas[0, :])))
        for i in range(len(self._alphas[0, :])):
            if py[i] == 0:
                # All points are separable. Nothing to do and not interesting
                n[i] = np.nan
            else:
                p = py[i]
                a2 = self._alphas[0, i] ** 2
                w = np.log(1 - a2)
                n[i] = np.real(lambertw(-(w / (2 * np.pi * p * p * a2 * (1 - a2))))) / (
                    -w
                )

        n[n == np.inf] = float("nan")
        # Find indices of alphas which are not completely separable
        inds = np.where(~np.isnan(n))[0]
        if len(inds) == 0:
            warnings.warn("All points are fully separable for any of the chosen alphas")
            return n, np.array([np.nan]), np.nan

        # Find the maximal value of such alpha
        alpha_max = max(self._alphas[0, inds])
        # The reference alpha is the closest to 90 of maximal partially separable alpha
        alpha_ref = alpha_max * 0.9
        k = np.where(
            abs(self._alphas[0, inds] - alpha_ref)
            == min(abs(self._alphas[0, :] - alpha_ref))
        )[0]
        # Get corresponding values
        alfa_single_estimate = self._alphas[0, inds[k]]
        n_single_estimate = n[inds[k]]

        return n, n_single_estimate, alfa_single_estimate

<<<<<<< HEAD
#    def _dimension_uniform_sphere_robust(self, py):
#        '''modification to return selected index and handle the case where all values are 0'''
#        if len(py) != len(self._alphas[0, :]):
#            raise ValueError('length of py (%i) and alpha (%i) does not match' % (
#                len(py), len(self._alphas[0, :])))
#
#        if np.sum(self._alphas <= 0) > 0 or np.sum(self._alphas >= 1) > 0:
#            raise ValueError(
#                ['"Alphas" must be a real vector, with alpha range, the values must be within (0,1) interval'])
#
#        # Calculate dimension for each alpha
#        n = np.zeros((len(self._alphas[0, :])))
#        for i in range(len(self._alphas[0, :])):
#            if py[i] == 0:
#                # All points are separable. Nothing to do and not interesting
#                n[i] = np.nan
#            else:
#                p = py[i]
#                a2 = self._alphas[0, i]**2
#                w = np.log(1-a2)
#                n[i] = lambertw(-(w/(2*np.pi*p*p*a2*(1-a2))))/(-w)
#
#        n[n == np.inf] = float('nan')
#        # Find indices of alphas which are not completely separable
#        inds = np.where(~np.isnan(n))[0]
#        if inds.size == 0:
#            n_single_estimate = np.nan
#            alfa_single_estimate = np.nan
#            return n, n_single_estimate, alfa_single_estimate
#        else:
#            # Find the maximal value of such alpha
#            alpha_max = max(self._alphas[0, inds])
#            # The reference alpha is the closest to 90 of maximal partially separable alpha
#            alpha_ref = alpha_max*0.9
#            k = np.where(abs(self._alphas[0, inds]-alpha_ref)
#                         == min(abs(self._alphas[0, :]-alpha_ref)))[0]
#            # Get corresponding values
#            alfa_single_estimate = self._alphas[0, inds[k]]
#            n_single_estimate = n[inds[k]]
#
#            return n, n_single_estimate, alfa_single_estimate, inds[k]

    def point_inseparability_to_pointID(self, idx='all_inseparable', force_definite_dim=True, verbose=True):
        '''
=======
    #    def _dimension_uniform_sphere_robust(self, py):
    #        '''modification to return selected index and handle the case where all values are 0'''
    #        if len(py) != len(self._alphas[0, :]):
    #            raise ValueError('length of py (%i) and alpha (%i) does not match' % (
    #                len(py), len(self._alphas[0, :])))
    #
    #        if np.sum(self._alphas <= 0) > 0 or np.sum(self._alphas >= 1) > 0:
    #            raise ValueError(
    #                ['"Alphas" must be a real vector, with alpha range, the values must be within (0,1) interval'])
    #
    #        # Calculate dimension for each alpha
    #        n = np.zeros((len(self._alphas[0, :])))
    #        for i in range(len(self._alphas[0, :])):
    #            if py[i] == 0:
    #                # All points are separable. Nothing to do and not interesting
    #                n[i] = np.nan
    #            else:
    #                p = py[i]
    #                a2 = self._alphas[0, i]**2
    #                w = np.log(1-a2)
    #                n[i] = lambertw(-(w/(2*np.pi*p*p*a2*(1-a2))))/(-w)
    #
    #        n[n == np.inf] = float('nan')
    #        # Find indices of alphas which are not completely separable
    #        inds = np.where(~np.isnan(n))[0]
    #        if inds.size == 0:
    #            n_single_estimate = np.nan
    #            alfa_single_estimate = np.nan
    #            return n, n_single_estimate, alfa_single_estimate
    #        else:
    #            # Find the maximal value of such alpha
    #            alpha_max = max(self._alphas[0, inds])
    #            # The reference alpha is the closest to 90 of maximal partially separable alpha
    #            alpha_ref = alpha_max*0.9
    #            k = np.where(abs(self._alphas[0, inds]-alpha_ref)
    #                         == min(abs(self._alphas[0, :]-alpha_ref)))[0]
    #            # Get corresponding values
    #            alfa_single_estimate = self._alphas[0, inds[k]]
    #            n_single_estimate = n[inds[k]]
    #
    #            return n, n_single_estimate, alfa_single_estimate, inds[k]

    def point_inseparability_to_pointID(
        self, idx="all_inseparable", force_definite_dim=False, verbose=True
    ):
        """
>>>>>>> 7db56621
        Turn pointwise inseparability probability into pointwise global ID
        Inputs : 
            args : same as SeparabilityAnalysis
            kwargs : 
                idx : int, string
                    int for custom alpha index
                    'all_inseparable' to choose alpha where lal points have non-zero inseparability probability
                    'selected' to keep global alpha selected
                force_definite_dim : bool
                    whether to force fully separable points to take the minimum detectable inseparability value (1/(n-1)) (i.e., maximal detectable dimension)
<<<<<<< HEAD
        '''

        if idx == 'all_inseparable':  # all points are inseparable
            selected_idx = np.argwhere(
                np.all(self.p_alpha_ != 0, axis=1)).max()
        elif idx == 'selected':  # globally selected alpha
            selected_idx = (
                self.n_alpha_ == self.dimension_).tolist().index(True)
=======
        """

        if idx == "all_inseparable":  # all points are inseparable
            selected_idx = np.argwhere(np.all(self.p_alpha_ != 0, axis=1)).max()
        elif idx == "selected":  # globally selected alpha
            selected_idx = (self.n_alpha_ == self.n_single_).tolist().index(True)
>>>>>>> 7db56621
        elif type(idx) == int:
            selected_idx = idx
        else:
            raise ValueError("unknown idx parameter")

        # select palpha and corresponding alpha
        palpha_selected = self.p_alpha_[selected_idx, :]
        alpha_selected = self._alphas[0, selected_idx]

        py = palpha_selected.copy()
        _alphas = np.repeat(alpha_selected, len(palpha_selected))[None]

        if force_definite_dim:
            py[py == 0] = 1 / len(py)

        if len(py) != len(_alphas[0, :]):
            raise ValueError(
                "length of py (%i) and alpha (%i) does not match"
                % (len(py), len(_alphas[0, :]))
            )

        if np.sum(_alphas <= 0) > 0 or np.sum(_alphas >= 1) > 0:
            raise ValueError(
                [
                    '"Alphas" must be a real vector, with alpha range, the values must be within (0,1) interval'
                ]
            )

        # Calculate dimension for each alpha
        n = np.zeros((len(_alphas[0, :])))
        for i in range(len(_alphas[0, :])):
            if py[i] == 0:
                # All points are separable. Nothing to do and not interesting
                n[i] = np.nan
            else:
                p = py[i]
                a2 = _alphas[0, i] ** 2
                w = np.log(1 - a2)
                n[i] = np.real(lambertw(-(w / (2 * np.pi * p * p * a2 * (1 - a2))))) / (
                    -w
                )

        n[n == np.inf] = float("nan")

        # Find indices of alphas which are not completely separable
        inds = np.where(~np.isnan(n))[0]
        if self.verbose:
            print(
                str(len(inds)) + "/" + str(len(py)),
                "points have nonzero inseparability probability for chosen alpha = "
                + str(round(alpha_selected, 2))
                + f", force_definite_dim = {force_definite_dim}",
            )
        return n, inds

    def getSeparabilityGraph(self, idx="all_inseparable", top_edges=10000):
        data = self.Xp_
<<<<<<< HEAD
        if idx == 'all_inseparable':  # all points are inseparable
            selected_idx = np.argwhere(
                np.all(self.p_alpha_ != 0, axis=1)).max()
        elif idx == 'selected':  # globally selected alpha
            selected_idx = (
                self.n_alpha_ == self.dimension_).tolist().index(True)
=======
        if idx == "all_inseparable":  # all points are inseparable
            selected_idx = np.argwhere(np.all(self.p_alpha_ != 0, axis=1)).max()
        elif idx == "selected":  # globally selected alpha
            selected_idx = (self.n_alpha_ == self.n_single_).tolist().index(True)
>>>>>>> 7db56621
        elif type(idx) == int:
            selected_idx = idx
        else:
            raise ValueError("unknown idx parameter")
        alpha_selected = self._alphas[0, selected_idx]
        return self.buildSeparabilityGraph(data, alpha_selected, top_edges=top_edges)

    @staticmethod
    def plotSeparabilityGraph(x, y, edges, alpha=0.3):
        for i in range(len(edges)):
            ii = edges[i][0]
            jj = edges[i][1]
            plt.plot([x[ii], x[jj]], [y[ii], y[jj]], "k-", alpha=alpha)

    @staticmethod
    def buildSeparabilityGraph(data, alpha, top_edges=10000):
        """weighted directed separability graph, represented by a list of tuples (point i, point j) and an array of weights
        each tuple is the observation that point i is inseparable from j, the weight is <x_i,x_j>/<xi,xi>-alpha
        
        data is a matrix of data which is assumed to be properly normalized
        alpha parameter is a signle value in this case
        top_edges is the number of edges to return. if top_edges is negative then all edges will be returned
        """

        # Number of points per 1 loop. 20k assumes approx 3.2GB
        nP = np.min([2000, len(data)])
        n = len(data)
        leng = np.zeros((n, 1))

        # globalxy = np.zeros((n,n))

        insep_edges = []
        weights = []
        symmetric_graph = True
        symmetry_message = False

        for k in range(0, n, nP):
            e = k + nP
            if e > n:
                e = n
            # Calculate diagonal part, divide each row by diagonal element
            xy = data[k:e, :] @ data[k:e, :].T
            leng[k:e] = np.diag(xy)[:, None]
            xy = xy - np.diag(leng[k:e].squeeze())
            xy = xy / leng[k:e]
            # if skdim.lid.FisherS.check_symmetric(xy):
            if np.allclose(xy, xy.T, rtol=1e-05, atol=1e-08):
<<<<<<< HEAD
                #globalxy[k:e,k:e] = np.triu(xy)
                for i in range(len(xy)):
                    for j in range(i+1,len(xy)):
                        if xy[i,j]>alpha:
                            insep_edges.append((k+i,k+j))
                            weights.append(xy[i,j]-alpha)
            else:
                symmetric_graph = False
                #globalxy[k:e,k:e] = xy
                for i in range(len(xy)):
                    for j in range(i+1,len(xy)):
                        if xy[i,j]>alpha:
                            insep_edges.append((k+i,k+j))   
                            weights.append(xy[i,j]-alpha)
=======
                # globalxy[k:e,k:e] = np.triu(xy)
                for i in range(nP):
                    for j in range(i + 1, nP):
                        if xy[i, j] > alpha:
                            insep_edges.append((k + i, k + j))
                            weights.append(xy[i, j] - alpha)
            else:
                symmetric_graph = False
                # globalxy[k:e,k:e] = xy
                for i in range(nP):
                    for j in range(i + 1, nP):
                        if xy[i, j] > alpha:
                            insep_edges.append((k + i, k + j))
                            weights.append(xy[i, j] - alpha)
>>>>>>> 7db56621
            # Calculate nondiagonal part
            startpoint = 0
            if symmetric_graph:
                startpoint = k
                if not symmetry_message:
                    print(
                        "Graph is symmetric, only upper triangle of the separability matrix will be used"
                    )
                    symmetry_message = True
            for kk in range(startpoint, n, nP):
                # Ignore diagonal part
                if not k == kk:
                    ee = kk + nP
                    if ee > n:
                        ee = n
                    xy = data[k:e, :] @ data[kk:ee, :].T
                    xy = xy / leng[k:e]
                    # globalxy[k:e,kk:ee] = xy
                    for i in range(ee - kk):
                        for j in range(ee - kk):
                            if xy[i, j] > alpha:
                                insep_edges.append((k + i, kk + j))
                                weights.append(xy[i, j] - alpha)

        weights = np.array(weights)

        if top_edges > 0:
            if top_edges < len(insep_edges):
                weights_sorted = np.sort(weights)
                weights_sorted = weights_sorted[::-1]
                thresh = weights_sorted[top_edges]
                insep_edges_filtered = []
                weights_filtered = []
                for i, w in enumerate(weights):
                    if w > thresh:
                        insep_edges_filtered.append(insep_edges[i])
                        weights_filtered.append(w)
                weights = np.array(weights_filtered)
                insep_edges = insep_edges_filtered

        return insep_edges, weights

    @staticmethod
    def check_symmetric(a, rtol=1e-05, atol=1e-08):
        return np.allclose(a, a.T, rtol=rtol, atol=atol)

    def _SeparabilityAnalysis(self, X):
        """
        %Performs standard analysis of separability and produces standard plots. 
        %
        %Inputs:
        %   X  - is a data matrix with one data point in each row.
        %   Optional arguments in varargin form Name, Value pairs. Possible names:
        %       'conditional_number' - a positive real value used to select the top
        %           princinpal components. We consider only PCs with eigen values
        %           which are not less than the maximal eigenvalue divided by
        %           conditional_number Default value is 10.
        %       'project_on_sphere' - a boolean value indicating if projecting on a
        %           sphere should be performed. Default value is true.
        %       'Alphas' - a real vector, with alpha range, the values must be given increasing
        %           within (0,1) interval. Default is [0.6,0.62,...,0.98].
        %       'produce_plots' - a boolean value indicating if the standard plots
        %           need to be drawn. Default is true.
        %       'verbose' - bool, whether to print number of retained principal components
        %       'limit_maxdim' bool, whether to cap estimated maxdim to the embedding dimension
        %Outputs:
        %   n_alpha - effective dimension profile as a function of alpha
        %   n_single - a single estimate for the effective dimension 
        %   p_alpha - distributions as a function of alpha, matrix with columns
        %       corresponding to the alpha values, and with rows corresponding to
        %       objects. 
        %   separable_fraction - separable fraction of data points as a function of
        %       alpha
        %   alphas - alpha values
        """
        npoints = len(X[:, 0])
        # Preprocess data
        Xp = self._preprocessing(X, 1, 1, 1)
        # Check separability
        separable_fraction, p_alpha = self._checkSeparabilityMultipleAlpha(Xp)
        # Calculate mean fraction of separable points for each alpha.
        py_mean = np.mean(p_alpha, axis=1)
        n_alpha, n_single, alpha_single = self._dimension_uniform_sphere(py_mean)

        alpha_ind_selected = np.where(n_single == n_alpha)[0]

        if self.limit_maxdim:
            n_single = np.clip(n_single, None, X.shape[1])

        if self.produce_plots:
            # Define the minimal and maximal dimensions for theoretical graph with
            # two dimensions in each side
            n_min = np.floor(min(n_alpha)) - 2
            n_max = np.floor(max(n_alpha) + 0.8) + 2
            if n_min < 1:
                n_min = 1

            ns = np.arange(n_min, n_max + 1)

            plt.figure()
            plt.plot(self._alphas[0, :], n_alpha, "ko-")
            plt.plot(self._alphas[0, alpha_ind_selected], n_single, "rx", markersize=16)
            plt.xlabel("\u03B1", fontsize=16)
            plt.ylabel("Effective dimension", fontsize=16)
            locs, labels = plt.xticks()
            plt.show()
            nbins = int(round(np.floor(npoints / 200)))

            if nbins < 20:
                nbins = 20

            plt.figure()
            plt.hist(p_alpha[alpha_ind_selected, :][0], bins=nbins)
            plt.xlabel(
                "Inseparability prob. for \u03B1=%2.2f"
                % (self._alphas[0, alpha_ind_selected]),
                fontsize=16,
            )
            plt.ylabel("Number of values")
            plt.show()

            plt.figure()
            plt.xticks(locs, labels)
            pteor = np.zeros((len(ns), len(self._alphas[0, :])))
            for k in range(len(ns)):
                for j in range(len(self._alphas[0, :])):
                    pteor[k, j] = self._probability_inseparable_sphere(
                        self._alphas[0, j], ns[k]
                    )

            for i in range(len(pteor[:, 0])):
                plt.semilogy(self._alphas[0, :], pteor[i, :], "-", color="r")
            plt.xlim(min(self._alphas[0, :]), 1)
            if True in np.isnan(n_alpha):
                plt.semilogy(
                    self._alphas[0, : np.where(np.isnan(n_alpha))[0][0]],
                    py_mean[: np.where(np.isnan(n_alpha))[0][0]],
                    "bo-",
                    "LineWidth",
                    3,
                )
            else:
                plt.semilogy(self._alphas[0, :], py_mean, "bo-", "LineWidth", 3)

            plt.xlabel("\u03B1")
            plt.ylabel("Mean inseparability prob.", fontsize=16)
            plt.title("Theor.curves for n=%i:%i" % (n_min, n_max))
            plt.show()

        if len(n_single) > 1:
            print(
                "FisherS selected several dimensions as equally probable. Taking the maximum"
            )

        return n_alpha, n_single.max(), p_alpha, self._alphas, separable_fraction, Xp<|MERGE_RESOLUTION|>--- conflicted
+++ resolved
@@ -367,7 +367,6 @@
 
         return n, n_single_estimate, alfa_single_estimate
 
-<<<<<<< HEAD
 #    def _dimension_uniform_sphere_robust(self, py):
 #        '''modification to return selected index and handle the case where all values are 0'''
 #        if len(py) != len(self._alphas[0, :]):
@@ -411,55 +410,7 @@
 #            return n, n_single_estimate, alfa_single_estimate, inds[k]
 
     def point_inseparability_to_pointID(self, idx='all_inseparable', force_definite_dim=True, verbose=True):
-        '''
-=======
-    #    def _dimension_uniform_sphere_robust(self, py):
-    #        '''modification to return selected index and handle the case where all values are 0'''
-    #        if len(py) != len(self._alphas[0, :]):
-    #            raise ValueError('length of py (%i) and alpha (%i) does not match' % (
-    #                len(py), len(self._alphas[0, :])))
-    #
-    #        if np.sum(self._alphas <= 0) > 0 or np.sum(self._alphas >= 1) > 0:
-    #            raise ValueError(
-    #                ['"Alphas" must be a real vector, with alpha range, the values must be within (0,1) interval'])
-    #
-    #        # Calculate dimension for each alpha
-    #        n = np.zeros((len(self._alphas[0, :])))
-    #        for i in range(len(self._alphas[0, :])):
-    #            if py[i] == 0:
-    #                # All points are separable. Nothing to do and not interesting
-    #                n[i] = np.nan
-    #            else:
-    #                p = py[i]
-    #                a2 = self._alphas[0, i]**2
-    #                w = np.log(1-a2)
-    #                n[i] = lambertw(-(w/(2*np.pi*p*p*a2*(1-a2))))/(-w)
-    #
-    #        n[n == np.inf] = float('nan')
-    #        # Find indices of alphas which are not completely separable
-    #        inds = np.where(~np.isnan(n))[0]
-    #        if inds.size == 0:
-    #            n_single_estimate = np.nan
-    #            alfa_single_estimate = np.nan
-    #            return n, n_single_estimate, alfa_single_estimate
-    #        else:
-    #            # Find the maximal value of such alpha
-    #            alpha_max = max(self._alphas[0, inds])
-    #            # The reference alpha is the closest to 90 of maximal partially separable alpha
-    #            alpha_ref = alpha_max*0.9
-    #            k = np.where(abs(self._alphas[0, inds]-alpha_ref)
-    #                         == min(abs(self._alphas[0, :]-alpha_ref)))[0]
-    #            # Get corresponding values
-    #            alfa_single_estimate = self._alphas[0, inds[k]]
-    #            n_single_estimate = n[inds[k]]
-    #
-    #            return n, n_single_estimate, alfa_single_estimate, inds[k]
-
-    def point_inseparability_to_pointID(
-        self, idx="all_inseparable", force_definite_dim=False, verbose=True
-    ):
-        """
->>>>>>> 7db56621
+        """
         Turn pointwise inseparability probability into pointwise global ID
         Inputs : 
             args : same as SeparabilityAnalysis
@@ -470,23 +421,13 @@
                     'selected' to keep global alpha selected
                 force_definite_dim : bool
                     whether to force fully separable points to take the minimum detectable inseparability value (1/(n-1)) (i.e., maximal detectable dimension)
-<<<<<<< HEAD
-        '''
-
+        """
         if idx == 'all_inseparable':  # all points are inseparable
             selected_idx = np.argwhere(
                 np.all(self.p_alpha_ != 0, axis=1)).max()
         elif idx == 'selected':  # globally selected alpha
             selected_idx = (
                 self.n_alpha_ == self.dimension_).tolist().index(True)
-=======
-        """
-
-        if idx == "all_inseparable":  # all points are inseparable
-            selected_idx = np.argwhere(np.all(self.p_alpha_ != 0, axis=1)).max()
-        elif idx == "selected":  # globally selected alpha
-            selected_idx = (self.n_alpha_ == self.n_single_).tolist().index(True)
->>>>>>> 7db56621
         elif type(idx) == int:
             selected_idx = idx
         else:
@@ -544,19 +485,12 @@
 
     def getSeparabilityGraph(self, idx="all_inseparable", top_edges=10000):
         data = self.Xp_
-<<<<<<< HEAD
         if idx == 'all_inseparable':  # all points are inseparable
             selected_idx = np.argwhere(
                 np.all(self.p_alpha_ != 0, axis=1)).max()
         elif idx == 'selected':  # globally selected alpha
             selected_idx = (
                 self.n_alpha_ == self.dimension_).tolist().index(True)
-=======
-        if idx == "all_inseparable":  # all points are inseparable
-            selected_idx = np.argwhere(np.all(self.p_alpha_ != 0, axis=1)).max()
-        elif idx == "selected":  # globally selected alpha
-            selected_idx = (self.n_alpha_ == self.n_single_).tolist().index(True)
->>>>>>> 7db56621
         elif type(idx) == int:
             selected_idx = idx
         else:
@@ -604,7 +538,6 @@
             xy = xy / leng[k:e]
             # if skdim.lid.FisherS.check_symmetric(xy):
             if np.allclose(xy, xy.T, rtol=1e-05, atol=1e-08):
-<<<<<<< HEAD
                 #globalxy[k:e,k:e] = np.triu(xy)
                 for i in range(len(xy)):
                     for j in range(i+1,len(xy)):
@@ -619,22 +552,6 @@
                         if xy[i,j]>alpha:
                             insep_edges.append((k+i,k+j))   
                             weights.append(xy[i,j]-alpha)
-=======
-                # globalxy[k:e,k:e] = np.triu(xy)
-                for i in range(nP):
-                    for j in range(i + 1, nP):
-                        if xy[i, j] > alpha:
-                            insep_edges.append((k + i, k + j))
-                            weights.append(xy[i, j] - alpha)
-            else:
-                symmetric_graph = False
-                # globalxy[k:e,k:e] = xy
-                for i in range(nP):
-                    for j in range(i + 1, nP):
-                        if xy[i, j] > alpha:
-                            insep_edges.append((k + i, k + j))
-                            weights.append(xy[i, j] - alpha)
->>>>>>> 7db56621
             # Calculate nondiagonal part
             startpoint = 0
             if symmetric_graph:
