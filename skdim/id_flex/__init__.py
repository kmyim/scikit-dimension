from ._MLE_basic import MLE_basic
<<<<<<< HEAD
from ._PCA import lPCA
=======
from ._cdim import CDim
>>>>>>> 42f8be63
<|MERGE_RESOLUTION|>--- conflicted
+++ resolved
@@ -1,6 +1,3 @@
 from ._MLE_basic import MLE_basic
-<<<<<<< HEAD
 from ._PCA import lPCA
-=======
-from ._cdim import CDim
->>>>>>> 42f8be63
+from ._cdim import CDim